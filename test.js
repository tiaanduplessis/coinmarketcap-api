require('jest-extended')
require('jest-chain')
const CoinMarketCap = require('./')

test('should be defined', () => {
  expect(CoinMarketCap).toBeDefined()
})

test('should return new CoinMarketCap client', () => {
  const client = new CoinMarketCap()
  expect(client.getTicker).toBeDefined()
  expect(client.getGlobal).toBeDefined()
  expect(client.getListings).toBeDefined()
})

test('getTicker should have correct response structure and type', async () => {
  const client = new CoinMarketCap()
  const ticker = await client.getTicker()

  expect(ticker).toContainAllKeys(['data', 'metadata'])
  expect(ticker).toHaveProperty('metadata.timestamp')
  expect(ticker).toHaveProperty('metadata.num_cryptocurrencies')
  expect(ticker).toHaveProperty('metadata.error')
  expect(ticker.data).toBeObject().not.toBeArray()
  expect(ticker.metadata.timestamp).toBeNumber()
  expect(ticker.metadata['num_cryptocurrencies']).toBeNumber()
})

test('should get latest ticker', async () => {
  const client = new CoinMarketCap()
  const ticker1 = await client.getTicker()
  const ticker2 = await client.getTicker({limit: 10})

  expect(typeof ticker1).toBe('object')
  expect(typeof ticker2).toBe('object')
  expect(Object.keys(ticker2.data).length).toBe(10)
})

test('should get Bitcoin ticker from currency symbol', async () => {
  const client = new CoinMarketCap()
  const ticker = await client.getTicker({currency: 'BTC'})

  expect(typeof ticker).toBe('object')
  expect(ticker.data.id).toBe(1)
  expect(ticker.data.name).toMatch('Bitcoin')
  expect(ticker.data.symbol).toMatch('BTC')
})

test('should get Bitcoin ticker from its listings ID', async () => {
  const client = new CoinMarketCap()
  const ticker = await client.getTicker({ id: 1 })

  expect(typeof ticker).toBe('object')
  expect(ticker.data.id).toBe(1)
  expect(ticker.data.name).toMatch('Bitcoin')
  expect(ticker.data.symbol).toMatch('BTC')
})

test('should get tickers sorted by ID', async () => {
  const client = new CoinMarketCap()
  const ticker = await client.getTicker({sort: 'id'})

  let data = Object.values(ticker.data)
  for (let i = 1; i < data.length; i++) {
    expect(data[i].id).toBeGreaterThan(data[i - 1].id)
  }
})

test('should return main data field as an array', async () => {
  const client = new CoinMarketCap()
  const ticker = await client.getTicker({structure: 'array'})

  expect(Array.isArray(ticker.data)).toBeTruthy()
})

test('should result in errors due to wrong parameter usage', async () => {
  const client = new CoinMarketCap()

  try {
    await client.getTicker({currency: 'BTC', id: 1})
  } catch (e) {
    expect(e.toString()).toMatch('Error: Currency and ID cannot be passed in at the same time.')
  }

  try {
    await client.getTicker({start: 1, currency: 'ETH'})
  } catch (e) {
    expect(e.toString()).toMatch('Error: Start, limit, and sort options can only be used when currency or ID is not given.')
  }
})

test('should get latest global', async () => {
  const client = new CoinMarketCap()
  const global = await client.getGlobal()

  expect(typeof global).toBe('object')
})

test('should get latest listings', async () => {
  const client = new CoinMarketCap()
  const listings = await client.getListings()

  expect(typeof listings).toBe('object')
  expect(Array.isArray(listings.data)).toBe(true)
<<<<<<< HEAD
})
=======
})

test('should result in error if limit = 0 and start specified', async () => {
  const client = new CoinMarketCap()

  try {
    await client.getTicker({start: 1, limit: 0})
  } catch (e) {
    expect(e.toString()).toMatch('Error: Start and limit = 0 cannot be passed in at the same time.')
  }
})

test('should return data field as an array if specified structure as an array', async () => {
  const client = new CoinMarketCap()
  const ticker = await client.getTicker({structure: 'array'})

  expect(ticker.data).toBeArray()
})

test('should return all tickers', async () => {
  const client = new CoinMarketCap()
  const totalActiveCryptocurrencies = await client.getGlobal().then(res => res.data['active_cryptocurrencies'])
  const allTickers1 = await client.getTicker({limit: 0}).then(res => Object.keys(res.data).length)
  const allTickers2 = await client.getTicker({limit: 0, structure: 'array'}).then(res => res.data.length)
  
  expect(allTickers1).toBe(totalActiveCryptocurrencies)
  expect(allTickers2).toBe(totalActiveCryptocurrencies)
})
>>>>>>> 438a2575
<|MERGE_RESOLUTION|>--- conflicted
+++ resolved
@@ -102,9 +102,6 @@
 
   expect(typeof listings).toBe('object')
   expect(Array.isArray(listings.data)).toBe(true)
-<<<<<<< HEAD
-})
-=======
 })
 
 test('should result in error if limit = 0 and start specified', async () => {
@@ -133,4 +130,3 @@
   expect(allTickers1).toBe(totalActiveCryptocurrencies)
   expect(allTickers2).toBe(totalActiveCryptocurrencies)
 })
->>>>>>> 438a2575
